import operator
from dataclasses import dataclass, field
from datetime import datetime
from functools import reduce
from typing import Dict, List, Mapping, Optional, Union

import numpy as np
import polars as pl


@dataclass(frozen=True)
class Event:
    """Event class representing a single clinical event.

    Attributes:
        event_type (str): Type of the clinical event (e.g., 'medication', 'diagnosis')
        timestamp (datetime): When the event occurred
        attr_dict (Mapping[str, any]): Dictionary containing event-specific attributes
    """

    event_type: str
    timestamp: datetime
    attr_dict: Mapping[str, any] = field(default_factory=dict)

    def __init__(self, event_type: str, timestamp: datetime = None, **kwargs):
        """Initialize an Event instance.

        Args:
            event_type (str): Type of the clinical event
            timestamp (datetime, optional): When the event occurred.
                If not provided, current time will be used.
            **kwargs: Additional attributes to store in attr_dict
        """
        # Create a mutable copy of kwargs to manipulate
        attr_dict = dict(kwargs)

        # Extract existing attr_dict if provided in kwargs
        if "attr_dict" in attr_dict:
            existing_attr_dict = attr_dict.pop("attr_dict")
            # Merge with remaining kwargs, with kwargs taking precedence
            attr_dict = {**existing_attr_dict, **attr_dict}

        # Set timestamp to current time if not provided
        if timestamp is None:
            timestamp = datetime.now()

        # Use object.__setattr__ since the dataclass is frozen
        object.__setattr__(self, "event_type", event_type)
        object.__setattr__(self, "timestamp", timestamp)
        object.__setattr__(self, "attr_dict", attr_dict)

    @classmethod
    def from_dict(cls, d: Dict[str, any]) -> "Event":
        """Create an Event instance from a dictionary.

        Args:
            d (Dict[str, any]): Dictionary containing event data.

        Returns:
            Event: An instance of the Event class.
        """
        timestamp: datetime = d["timestamp"]
        event_type: str = d["event_type"]
        attr_dict: Dict[str, any] = {
            k.split("/", 1)[1]: v for k, v in d.items() if k.split("/")[0] == event_type
        }
        return cls(event_type=event_type, timestamp=timestamp, attr_dict=attr_dict)

    def __getitem__(self, key: str) -> any:
        """Get an attribute by key.

        Args:
            key (str): The key of the attribute to retrieve.

        Returns:
            any: The value of the attribute.
        """
        if key == "timestamp":
            return self.timestamp
        elif key == "event_type":
            return self.event_type
        else:
            return self.attr_dict[key]

    def __contains__(self, key: str) -> bool:
        """Check if an attribute exists by key.

        Args:
            key (str): The key of the attribute to check.

        Returns:
            bool: True if the attribute exists, False otherwise.
        """
        if key == "timestamp" or key == "event_type":
            return True
        return key in self.attr_dict

    def __getattr__(self, key: str) -> any:
        """Get an attribute using dot notation.

        Args:
            key (str): The key of the attribute to retrieve.

        Returns:
            any: The value of the attribute.

        Raises:
            AttributeError: If the attribute does not exist.
        """
        if key == "timestamp" or key == "event_type":
            return getattr(self, key)
        if key in self.attr_dict:
            return self.attr_dict[key]
        raise AttributeError(f"'Event' object has no attribute '{key}'")


class Patient:
    """Patient class representing a sequence of events.

    Attributes:
        patient_id (str): Unique patient identifier.
        data_source (pl.DataFrame): DataFrame containing all events, sorted by timestamp.
        event_type_partitions (Dict[str, pl.DataFrame]): Dictionary mapping event types to their respective DataFrame partitions.
    """

    def __init__(self, patient_id: str, data_source: pl.DataFrame) -> None:
        """
        Initialize a Patient instance.

        Args:
            patient_id (str): Unique patient identifier.
            data_source (pl.DataFrame): DataFrame containing all events.
        """
        self.patient_id = patient_id
        self.data_source = data_source.sort("timestamp")
        self.event_type_partitions = self.data_source.partition_by("event_type", maintain_order=True, as_dict=True)

    def _filter_by_time_range_regular(self, df: pl.DataFrame, start: Optional[datetime], end: Optional[datetime]) -> pl.DataFrame:
        """Regular filtering by time. Time complexity: O(n)."""
        if start is not None:
            df = df.filter(pl.col("timestamp") >= start)
        if end is not None:
            df = df.filter(pl.col("timestamp") <= end)
        return df

    def _filter_by_time_range_fast(self, df: pl.DataFrame, start: Optional[datetime], end: Optional[datetime]) -> pl.DataFrame:
        """Fast filtering by time using binary search on sorted timestamps. Time complexity: O(log n)."""
        if start is None and end is None:
            return df
        df = df.filter(pl.col("timestamp").is_not_null())
        ts_col = df["timestamp"].to_numpy()
        start_idx = 0
        end_idx = len(ts_col)
        if start is not None:
            start_idx = np.searchsorted(ts_col, start, side="left")
        if end is not None:
            end_idx = np.searchsorted(ts_col, end, side="right")
        return df.slice(start_idx, end_idx - start_idx)

    def _filter_by_event_type_regular(self, df: pl.DataFrame, event_type: Optional[str]) -> pl.DataFrame:
        """Regular filtering by event type. Time complexity: O(n)."""
        if event_type:
            df = df.filter(pl.col("event_type") == event_type)
        return df

    def _filter_by_event_type_fast(self, df: pl.DataFrame, event_type: Optional[str]) -> pl.DataFrame:
        """Fast filtering by event type using pre-built event type index. Time complexity: O(1)."""
        if event_type:
            return self.event_type_partitions.get((event_type,), df[:0])
        else:
            return df

    def get_events(
        self,
        event_type: Optional[str] = None,
        start: Optional[datetime] = None,
        end: Optional[datetime] = None,
        filters: Optional[List[tuple]] = None,
        return_df: bool = False,
    ) -> Union[pl.DataFrame, List[Event]]:
        """Get events with optional type and time filters.

        Args:
            event_type (Optional[str]): Type of events to filter.
            start (Optional[datetime]): Start time for filtering events.
            end (Optional[datetime]): End time for filtering events.
            return_df (bool): Whether to return a DataFrame or a list of
                Event objects.
            filters (Optional[List[tuple]]): Additional filters as [(attr, op, value), ...], e.g.:
                [("attr1", "!=", "abnormal"), ("attr2", "!=", 1)]. Filters are applied after type
                and time filters. The logic is "AND" between different filters.

        Returns:
            Union[pl.DataFrame, List[Event]]: Filtered events as a DataFrame
            or a list of Event objects.
        """
        # faster filtering (by default)
        df = self._filter_by_event_type_fast(self.data_source, event_type)
        df = self._filter_by_time_range_fast(df, start, end)

<<<<<<< HEAD
        filters = filters or []
        for filt in filters:
            assert (
                event_type is not None
            ), "event_type must be provided if filters are provided"
=======
        # regular filtering (commented out by default)
        # df = self._filter_by_event_type_regular(self.data_source, event_type)
        # df = self._filter_by_time_range_regular(df, start, end)

        if filters:
            assert event_type is not None, "event_type must be provided if filters are provided"
        else:
            filters = []
        exprs = []
        for filt in filters:
>>>>>>> 347efa82
            if not (isinstance(filt, tuple) and len(filt) == 3):
                raise ValueError(
                    f"Invalid filter format: {filt} (must be tuple of (attr, op, value))"
                )
            attr, op, val = filt
            col_expr = pl.col(f"{event_type}/{attr}")
            # Build operator expression
            if op == "==":
                exprs.append(col_expr == val)
            elif op == "!=":
                exprs.append(col_expr != val)
            elif op == "<":
                exprs.append(col_expr < val)
            elif op == "<=":
                exprs.append(col_expr <= val)
            elif op == ">":
                exprs.append(col_expr > val)
            elif op == ">=":
                exprs.append(col_expr >= val)
            else:
                raise ValueError(f"Unsupported operator: {op} in filter {filt}")
        if exprs:
            df = df.filter(reduce(operator.and_, exprs))
        if return_df:
            return df
        return [Event.from_dict(d) for d in df.to_dicts()]<|MERGE_RESOLUTION|>--- conflicted
+++ resolved
@@ -198,13 +198,6 @@
         df = self._filter_by_event_type_fast(self.data_source, event_type)
         df = self._filter_by_time_range_fast(df, start, end)
 
-<<<<<<< HEAD
-        filters = filters or []
-        for filt in filters:
-            assert (
-                event_type is not None
-            ), "event_type must be provided if filters are provided"
-=======
         # regular filtering (commented out by default)
         # df = self._filter_by_event_type_regular(self.data_source, event_type)
         # df = self._filter_by_time_range_regular(df, start, end)
@@ -215,7 +208,6 @@
             filters = []
         exprs = []
         for filt in filters:
->>>>>>> 347efa82
             if not (isinstance(filt, tuple) and len(filt) == 3):
                 raise ValueError(
                     f"Invalid filter format: {filt} (must be tuple of (attr, op, value))"
