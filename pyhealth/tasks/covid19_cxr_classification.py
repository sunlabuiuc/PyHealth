from dataclasses import dataclass, field
from typing import Dict

<<<<<<< HEAD
from tasks.task_template import TaskTemplate # from pyhealth.tasks import TaskTemplate
=======
from pyhealth.tasks.task_template import TaskTemplate
>>>>>>> ec3c1aa4


@dataclass(frozen=True)
class COVID19CXRClassification(TaskTemplate):
    task_name: str = "COVID19CXRClassification"
    input_schema: Dict[str, str] = field(default_factory=lambda: {"path": "image"})
    output_schema: Dict[str, str] = field(default_factory=lambda: {"label": "label"})

    def __call__(self, patient):
        return [patient]


if __name__ == "__main__":
    task = COVID19CXRClassification()
    print(task)
    print(type(task))<|MERGE_RESOLUTION|>--- conflicted
+++ resolved
@@ -1,11 +1,8 @@
 from dataclasses import dataclass, field
 from typing import Dict
 
-<<<<<<< HEAD
-from tasks.task_template import TaskTemplate # from pyhealth.tasks import TaskTemplate
-=======
+
 from pyhealth.tasks.task_template import TaskTemplate
->>>>>>> ec3c1aa4
 
 
 @dataclass(frozen=True)
