from .drug_recommendation import (
    drug_recommendation_eicu_fn,
    drug_recommendation_mimic3_fn,
    drug_recommendation_mimic4_fn,
    drug_recommendation_omop_fn,
)
from .cardiology_detect import (
    cardiology_isAR_fn,
    cardiology_isBBBFB_fn,
    cardiology_isAD_fn,
    cardiology_isCD_fn,
    cardiology_isWA_fn,
)
<<<<<<< HEAD
from .EEG_abnormal import (
    EEG_isAbnormal_fn,
)
from .EEG_events import (
    EEG_events_fn,
=======
from .temple_university_EEG_tasks import (
    EEG_isAbnormal_fn, EEG_events_fn,
>>>>>>> c007fe43
)
from .length_of_stay_prediction import (
    length_of_stay_prediction_eicu_fn,
    length_of_stay_prediction_mimic3_fn,
    length_of_stay_prediction_mimic4_fn,
    length_of_stay_prediction_omop_fn,
)
from .mortality_prediction import (
    mortality_prediction_eicu_fn,
    mortality_prediction_eicu_fn2,
    mortality_prediction_mimic3_fn,
    mortality_prediction_mimic4_fn,
    mortality_prediction_omop_fn,
)
from .readmission_prediction import (
    readmission_prediction_eicu_fn,
    readmission_prediction_eicu_fn2,
    readmission_prediction_mimic3_fn,
    readmission_prediction_mimic4_fn,
    readmission_prediction_omop_fn,
)
from .sleep_staging import (
    sleep_staging_sleepedf_fn,
    sleep_staging_isruc_fn,
    sleep_staging_shhs_fn,
)

<|MERGE_RESOLUTION|>--- conflicted
+++ resolved
@@ -11,16 +11,8 @@
     cardiology_isCD_fn,
     cardiology_isWA_fn,
 )
-<<<<<<< HEAD
-from .EEG_abnormal import (
-    EEG_isAbnormal_fn,
-)
-from .EEG_events import (
-    EEG_events_fn,
-=======
 from .temple_university_EEG_tasks import (
     EEG_isAbnormal_fn, EEG_events_fn,
->>>>>>> c007fe43
 )
 from .length_of_stay_prediction import (
     length_of_stay_prediction_eicu_fn,
