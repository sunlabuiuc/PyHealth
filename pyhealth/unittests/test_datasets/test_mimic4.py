--- conflicted
+++ resolved
@@ -15,11 +15,8 @@
 # the correct dataset for demoing. To qualify the units under test we check the dataset statistics,
 # and a single sample from the dataset.
 
-<<<<<<< HEAD
+
 class TestMimic4Dataset(unittest.TestCase):
-=======
-class TestMimic4(unittest.TestCase):
->>>>>>> e3dfd6d2
 
     # to test the file this path needs to be updated
     ROOT = "https://storage.googleapis.com/pyhealth/mimiciv-demo/hosp/"
