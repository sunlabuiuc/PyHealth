from pyhealth.interpret.methods.base_interpreter import BaseInterpreter
from pyhealth.interpret.methods.chefer import CheferRelevance
from pyhealth.interpret.methods.basic_gradient import BasicGradientSaliencyMaps
from pyhealth.interpret.methods.deeplift import DeepLift
from pyhealth.interpret.methods.gim import GIM
from pyhealth.interpret.methods.integrated_gradients import IntegratedGradients

<<<<<<< HEAD
__all__ = [
    "BaseInterpreter",
    "CheferRelevance",
    "DeepLift",
    "GIM",
    "IntegratedGradients",
]
=======
__all__ = ["BaseInterpreter", "BasicGradientSaliencyMaps", "CheferRelevance", "DeepLift", "IntegratedGradients"]
>>>>>>> 8eceb3ac
<|MERGE_RESOLUTION|>--- conflicted
+++ resolved
@@ -5,7 +5,6 @@
 from pyhealth.interpret.methods.gim import GIM
 from pyhealth.interpret.methods.integrated_gradients import IntegratedGradients
 
-<<<<<<< HEAD
 __all__ = [
     "BaseInterpreter",
     "CheferRelevance",
@@ -13,6 +12,4 @@
     "GIM",
     "IntegratedGradients",
 ]
-=======
-__all__ = ["BaseInterpreter", "BasicGradientSaliencyMaps", "CheferRelevance", "DeepLift", "IntegratedGradients"]
->>>>>>> 8eceb3ac
+__all__ = ["BaseInterpreter", "BasicGradientSaliencyMaps", "CheferRelevance", "DeepLift", "IntegratedGradients"]