import os
import time
import math
import torch
import pickle
import datetime
import numpy as np
from tqdm import tqdm
from collections import Counter

from pyhealth import BASE_CACHE_PATH, logger
from pyhealth.data.data import Event, Patient
from pyhealth.datasets.utils import hash_str
from pyhealth.datasets.mimic4 import MIMIC4Dataset
from pyhealth.synthetic.halo.halo import HALO
from pyhealth.synthetic.halo.trainer import Trainer
from pyhealth.synthetic.halo.evaluator import Evaluator
from pyhealth.synthetic.halo.generator import Generator
from pyhealth.synthetic.halo.processor import Processor

dataset_refresh_cache = False # re-compute the pyhealth dataset
processor_redo_processing = False # use cached dataset vocabulary
processor_expedited_reload = False # idk what this does
processor_refresh_qualified_histogram = False # recompute top K histograms for continuous valued events
trainer_from_dataset_save = True # used for caching dataset split (good for big datasets that take a long time to split)
trainer_save_dataset_split = False # used for test reproducibility

experiment_class = "mimic4"

if __name__ == "__main__":
    # wget -r -N -c -np --user bdanek --ask-password https://physionet.org/files/mimiciv/2.2/
    # for file in *.gz; do
        # gunzip "$file"
        # done
    device = "cuda" if torch.cuda.is_available() else "cpu"

    # ROOT = "/home/bdanek2/physionet.org/files/mimiciv/2.2/hosp"
    ROOT = "/srv/local/data/MIMIC-IV/hosp"
    dataset_name = "MIMIC4-demo"
    tables = ["diagnoses_icd", "labevents"]
    code_mapping = {"NDC": "RxNorm"}
    dev = True

    # use drug name instead of ndc code
    # need to reduce the space for procedures_icd, prescriptions, ect
    # should use more broad terms for the code mapping
    
    args_to_hash = (
        [dataset_name, ROOT]
        + sorted(tables)
        + sorted(code_mapping.items())
        + ["dev" if dev else "prod"]
    )
    
    filename = hash_str("+".join([str(arg) for arg in args_to_hash])) + ".pkl"
    MODULE_CACHE_PATH = os.path.join(BASE_CACHE_PATH, "datasets")
    dataset_filepath = os.path.join(MODULE_CACHE_PATH, filename)
    if not os.path.exists(dataset_filepath):
        dataset = MIMIC4Dataset(
            root=ROOT,
            tables=tables,
            code_mapping=code_mapping,
            refresh_cache=dataset_refresh_cache,
            dev=dev
        )
        dataset.stat()
        dataset.info()
    else:
        dataset = MIMIC4Dataset(
            root=ROOT,
            tables=tables,
            code_mapping=code_mapping,
            refresh_cache=False,
            dev=dev
        )
        dataset.stat()
        dataset.info()
        dataset = None
    
    
    # Event Handlers
    def _normalize_key(key):
        """
        In floating-point arithmetic, nan is a special value which, according to the IEEE standard, does not compare equal to any other float value, including itself. 
        This means that if you have multiple nan values as keys in a dictionary, each will be treated as a unique key, because nan != nan.
        """
        if isinstance(key, float) and math.isnan(key):
            return 'nan'  # Convert NaN to a string for consistent key comparison
        return key

    def diagnoses_icd_handler(event: Event):
        if "ICD9" in event.vocabulary:
            split_code = event.code.split('.')
            assert len(split_code) <= 2
            return f"{split_code[0]}_{event.vocabulary}"
        else:
            None
            
    def reverse_diagnoses_icd(event: str):
        return {
            "table": "diagnoses_icd",
            "code": event[0].split("_")[0],
            "vocabulary": event[0].split("_")[1],
        }
    
    def procedures_icd_handler(event: Event):
        # some NDC --> RxNorm do not exist; those codes will be NDC
        if "ICD9" in event.vocabulary:
            split_code = event.code.split('.')
            assert len(split_code) <= 2
            return f"{split_code[0]}_{event.vocabulary}"
        else:
            None
            
    def reverse_procedures_icd(event: str):
        return {
            "table": "procedures_icd",
            "code": event[0].split("_")[0],
            "vocabulary": event[0].split("_")[1],
        }
    
    def prescriptions_handler(event: Event):
        # some NDC --> RxNorm do not exist; those codes will be NDC
        if "RxNorm" in event.vocabulary:
            return f"{event.code}_{event.vocabulary}"
        else:
            None
            
    def reverse_prescriptions(event: str):
        return {
            "table": "prescriptions",
            "code": event[0].split("_")[0],
            "vocabulary": event[0].split("_")[1],
        }

    def make_lab_global_event(event: Event):
        lab_name = event.code
        lab_value = event.attr_dict['value']
        lab_unit = event.attr_dict['unit']
        return (lab_name, lab_value, lab_unit)
    
    # 1. Collect primitives for the histogram (make numeric)
    def make_lab_numeric(event: Event):
        # for continuous events, the event handler should just turn this into a float.
        # we will process the list of floats into a histogram, and make ids based on the 
        lab_value = event.attr_dict['value']
        if (type(lab_value) == str):
            try:
                lab_value = float(lab_value)
            except Exception as e:
                logger.debug(f"Could not convert lab value to float: {lab_value}, type(lab_value)={type(lab_value)})")
                lab_value = np.nan

        if (np.isnan(lab_value)):
            lab_value = None

        # data flitering/cleaning for MIMIC4
        if (event.attr_dict['unit'] == ' '):
            lab_value = None

        return (lab_value)
    
    # 2. (optional) create an id for lab event which does not contain the value
    #     This is the identfiier for the distribution which a particular type of lab belongs to
    
    def make_lab_event_id(event: Event):
        lab_name = event.code
        lab_unit = event.attr_dict['unit']
        return (lab_name, _normalize_key(lab_unit))
    
    # 3. Create a vocabulary element
    def lab_event_id(event: Event, bin_index: int):
        id_info = make_lab_event_id(event)
        lab_value = bin_index
        return (*id_info, lab_value)
    
    def reverse_labevents(event: str, processor: Processor):
        bins = processor.event_bins['lab'][(event[0], event[1])]
        return {
            "table": "labevents",
            "code": event[0],
            "vocabulary": "MIMIC4_LABNAME",
            "attr_dict": {
                "value": np.random.uniform(bins[event[2]], bins[event[2]+1]),
                "unit": event[1],
            }
        }
    
    event_handlers = {}
    event_handlers["diagnoses_icd"] = diagnoses_icd_handler # just use the .code field
    event_handlers["procedures_icd"] = procedures_icd_handler # just use the .code field
    event_handlers["prescriptions"] = prescriptions_handler # uses NDC code by default
    event_handlers["labevents"] = make_lab_numeric # default handler applied

    discrete_event_handlers = {}
    discrete_event_handlers["labevents"] = lab_event_id
    
    reverse_event_handlers = {}
    reverse_event_handlers["diagnoses_icd"] = reverse_diagnoses_icd
    reverse_event_handlers["procedures_icd"] = reverse_procedures_icd
    reverse_event_handlers["prescriptions"] = reverse_prescriptions
    reverse_event_handlers["labevents"] = reverse_labevents

    # histogram for lab values
    compute_histograms = ["labevents"]
    size_per_event_bin = {"labevents": 10}
    hist_identifier = {'labevents': make_lab_event_id }
    
    
    # Label Functions
    mortality_label_fn_output_size = 1
    def mortality_label_fn(**kwargs):
        pdata = kwargs['patient_data']
        return (1,) if pdata.death_datetime else (0,) # 1 for dead, 0 for alive
    
    def reverse_mortality_label_fn(label_vec):
        return {
            'death_datetime': datetime.datetime.now() if label_vec == 1 else None
        }
<<<<<<< HEAD

    basedir = '/home/bdanek2/halo_development/testing_3'
    # basedir = '/srv/local/data/bpt3/FairPlay'
=======
        
    gender_label_fn_output_size = 3
    def gender_label_fn(**kwargs):
        pdata = kwargs['patient_data']
        mortality_idx = [1] if pdata.death_datetime else [0]
        gender_idx = [1, 0] if pdata.gender == 'M' else [0, 1]
        return tuple(mortality_idx + gender_idx)
        
    def reverse_gender_label_fn(label_vec):
        mortality_idx = label_vec[:1]
        gender_idx = label_vec[1:3]
        return {
            'death_datetime': datetime.datetime.now() if mortality_idx[0] == 1 else None,
            'gender': 'M' if gender_idx[0] == 1 else 'F'
        } 

    # TODO - check (remaining counts are AMERICAN INDIAN/ALASKA NATIVE: 919, NATIVE HAWAIIAN OR OTHER PACIFIC ISLANDER: 386, PORTUGUESE: 1603)
    ethnicity_map = {
        'HISPANIC/LATINO - COLUMBIAN': 'HISPANIC/LATINO',
        'WHITE': 'WHITE',
        'ASIAN - SOUTH EAST ASIAN': 'ASIAN',
        'BLACK/AFRICAN AMERICAN': 'BLACK',
        'HISPANIC/LATINO - GUATEMALAN': 'HISPANIC/LATINO',
        'UNABLE TO OBTAIN': 'OTHER/UNKNOWN',
        'ASIAN - KOREAN': 'ASIAN',
        'BLACK/CARIBBEAN ISLAND': 'BLACK',
        'BLACK/AFRICAN': 'BLACK',
        'WHITE - EASTERN EUROPEAN': 'WHITE',
        'AMERICAN INDIAN/ALASKA NATIVE': 'OTHER/UNKNOWN', # TODO: Check This One
        'MULTIPLE RACE/ETHNICITY': 'OTHER/UNKNOWN',
        'WHITE - OTHER EUROPEAN': 'WHITE',
        'NATIVE HAWAIIAN OR OTHER PACIFIC ISLANDER': 'OTHER/UNKNOWN', # TODO: Check This One
        'PORTUGUESE': 'WHITE', # TODO: Check This One
        'HISPANIC/LATINO - PUERTO RICAN': 'HISPANIC/LATINO',
        'HISPANIC/LATINO - MEXICAN': 'HISPANIC/LATINO',
        'UNKNOWN': 'OTHER/UNKNOWN',
        'HISPANIC/LATINO - CENTRAL AMERICAN': 'HISPANIC/LATINO',
        'HISPANIC/LATINO - HONDURAN': 'HISPANIC/LATINO',
        'HISPANIC/LATINO - CUBAN': 'HISPANIC/LATINO',
        'PATIENT DECLINED TO ANSWER': 'OTHER/UNKNOWN',
        'OTHER': 'OTHER/UNKNOWN',
        'HISPANIC/LATINO - DOMINICAN': 'HISPANIC/LATINO',
        'BLACK/CAPE VERDEAN': 'BLACK',
        'ASIAN': 'ASIAN',
        'ASIAN - ASIAN INDIAN': 'ASIAN',
        'HISPANIC OR LATINO': 'HISPANIC/LATINO',
        'ASIAN - CHINESE': 'ASIAN',
        'WHITE - BRAZILIAN': 'WHITE',
        'SOUTH AMERICAN': 'HISPANIC/LATINO',
        'WHITE - RUSSIAN': 'WHITE',
        'HISPANIC/LATINO - SALVADORAN': 'HISPANIC/LATINO',
    }
    
    ethnicity_label_fn_output_size = 6
    def ethnicity_label_fn(**kwargs):
        pdata = kwargs['patient_data']
        ethnicity = ethnicity_map[pdata.ethnicity]
        mortality_idx = [1] if pdata.death_datetime else [0]
        ethnicity_idx = [1, 0, 0, 0, 0] if ethnicity == 'WHITE' else [0, 1, 0, 0, 0] if ethnicity == 'BLACK' else [0, 0, 1, 0, 0] if ethnicity == 'HISPANIC/LATINO' else [0, 0, 0, 1, 0] if ethnicity == 'ASIAN' else [0, 0, 0, 0, 1]
        return tuple(mortality_idx + ethnicity_idx)
        
    def reverse_ethnicity_label_fn(label_vec):
        mortality_idx = label_vec[:1]
        ethnicity_idx = label_vec[1:6]
        return {
            'death_datetime': datetime.datetime.now() if mortality_idx[0] == 1 else None,
            'ethnicity': 'WHITE' if ethnicity_idx[0] == 1 else 'BLACK' if ethnicity_idx[1] == 1 else 'HISPANIC/LATINO' if ethnicity_idx[2] == 1 else 'ASIAN' if ethnicity_idx[3] == 1 else 'OTHER/UNKNOWN',
        }
        
    insurance_label_fn_output_size = 4
    def insurance_label_fn(**kwargs):
        pdata = kwargs['patient_data']
        mortality_idx = [1] if pdata.death_datetime else [0]
        insurance_idx = [1, 0, 0] if pdata.insurance == 'Medicare' else [0, 1, 0] if pdata.insurance == 'Medicaid' else [0, 0, 1]
        return tuple(mortality_idx + insurance_idx)
        
    def reverse_insurance_label_fn(label_vec):
        mortality_idx = label_vec[:1]
        insurance_idx = label_vec[1:4]
        return {
            'death_datetime': datetime.datetime.now() if mortality_idx[0] == 1 else None,
            'insurance': 'Medicare' if insurance_idx[0] == 1 else 'Medicaid' if insurance_idx[1] == 1 else 'Other',
        }
        
    ethnicityAndInsurance_label_fn_output_size = 9
    def ethnicityAndInsurance_label_fn(**kwargs):
        pdata = kwargs['patient_data']
        ethnicity = ethnicity_map[pdata.ethnicity]
        mortality_idx = [1] if pdata.death_datetime else [0]
        ethnicity_idx = [1, 0, 0, 0, 0] if ethnicity == 'WHITE' else [0, 1, 0, 0, 0] if ethnicity == 'BLACK' else [0, 0, 1, 0, 0] if ethnicity == 'HISPANIC/LATINO' else [0, 0, 0, 1, 0] if ethnicity == 'ASIAN' else [0, 0, 0, 0, 1]
        insurance_idx = [1, 0, 0] if pdata.insurance == 'Medicare' else [0, 1, 0] if pdata.insurance == 'Medicaid' else [0, 0, 1]
        return tuple(mortality_idx + ethnicity_idx + insurance_idx)

    def reverse_ethnicityAndInsurance_label_fn(label_vec):
        mortality_idx = label_vec[:1]
        ethnicity_idx = label_vec[1:6]
        insurance_idx = label_vec[6:9]
        return {
            'death_datetime': datetime.datetime.now() if mortality_idx[0] == 1 else None,
            'ethnicity': 'WHITE' if ethnicity_idx[0] == 1 else 'BLACK' if ethnicity_idx[1] == 1 else 'HISPANIC/LATINO' if ethnicity_idx[2] == 1 else 'ASIAN' if ethnicity_idx[3] == 1 else 'OTHER/UNKNOWN',
            'insurance': 'Medicare' if insurance_idx[0] == 1 else 'Medicaid' if insurance_idx[1] == 1 else 'Other',
        }
        


    # basedir = '/home/bdanek2/halo_development/testing_3'
    basedir = '/srv/local/data/bpt3/FairPlay'
>>>>>>> 21827a41

    label_fn = mortality_label_fn
    reverse_label_fn = reverse_mortality_label_fn
    label_fn_output_size = mortality_label_fn_output_size
    model_save_name = 'halo_mortality_model'
    synthetic_data_save_name = 'synthetic_mortality_data'
    experiment_name = 'mortality'
    
    model_save_name = f'{experiment_class}_{model_save_name}'
    synthetic_data_save_name = f'{experiment_class}_{synthetic_data_save_name}'
    experiment_name = f'{experiment_class}_{experiment_name}'
    
    processor = Processor(
        dataset=dataset,
        use_tables=None,
        event_handlers=event_handlers,
        compute_histograms=compute_histograms,
        hist_identifier=hist_identifier,
        size_per_event_bin=size_per_event_bin,
        discrete_event_handlers=discrete_event_handlers,
        size_per_time_bin=10,
        label_fn=label_fn,
        label_vector_len=label_fn_output_size,
        name="HALO-FairPlay-mimic",
        refresh_cache=processor_redo_processing,
        expedited_load=processor_expedited_reload,
        dataset_filepath=None if dataset is not None else dataset_filepath,
        max_visits=40, # optional parameter cut off the tail of the distribution of visits
        # max_continuous_per_table=10
    )

    print(f"Processor results in vocab len {processor.total_vocab_size}, max visit num: {processor.total_visit_size}")

    # model = HALO(
    #     n_ctx=processor.total_visit_size,
    #     total_vocab_size=processor.total_vocab_size,
    #     device=device
    # )
    # print(model.__call__)

    # optimizer = torch.optim.Adam(model.parameters(), lr=1e-4)
    # print(optimizer.__class__)
    # state_dict = torch.load(open(f'{basedir}/model_saves/{model_save_name}.pt', 'rb'), map_location=device)
    # model.load_state_dict(state_dict['model'])
    # model.to(device)
    # optimizer.load_state_dict(state_dict['optimizer'])
    # print("loaded previous model from traing; iterations on previous model:", state_dict['iteration'])



    # --- train model ---
    num_folds=5
    batch_size=128
    
    # trainer = Trainer(
    #     dataset=processor.dataset,
    #     model=model,
    #     processor=processor,
    #     optimizer=optimizer,
    #     checkpoint_dir=f'{basedir}/model_saves',
    #     model_save_name=f'{model_save_name}_{fold}',
    #     folds=num_folds
    # )
    # s = trainer.set_basic_splits(from_save=True, save=True)
    # print('split lengths', [len(_s) for _s in s])
    # trainer.set_fold_splits(from_save=True, save=True)
    
    
    
    
    
    #############################
    # Static (Non-Folded) Setup #
    #############################
    
    # start_time = time.perf_counter()
    # trainer.train(
    #     batch_size=batch_size,
    #     epoch=1000,
    #     patience=3,
    #     eval_period=float('inf')
    # )
    # end_time = time.perf_counter()
    # run_time = end_time - start_time
    # print("training time:", run_time, run_time / 60, (run_time / 60) / 60)

    # # --- generate synthetic dataset using the best model ---
    # state_dict = torch.load(open(trainer.get_model_checkpoint_path(), 'rb'), map_location=device)
    # model.load_state_dict(state_dict['model'])
    # model.to(device)

    # generator = Generator(
    #     model=model,
    #     processor=processor,
    #     batch_size=batch_size,
    #     device=device,
    #     save_dir=basedir,
    #     save_name=synthetic_data_save_name'
    # )

    # labels = Counter([label_fn(patient_data=p) for p in trainer.train_dataset])
    # maxLabel = max(labels.values())
    # labels = [(l, maxLabel-labels[l]) for l in labels]
    # label_mapping = {l: reverse_label_fn(l) for l, _ in labels}
    # synthetic_dataset = generator.generate_conditioned(labels)
    # # synthetic_dataset = pickle.load(open(f'{basedir}/{synthetic_data_save_name}.pkl', 'rb'))

    # def pathfn(plot_type: str, label: tuple):
    #     prefix = os.path.join(generator.save_dir, 'plots')

    #     '_'.join(list(labels[label].values())) if label in labels else 'all_labels'
    #     label = label.replace('.', '').replace('/', '').replace(' ', '').lower()
    #     path_str = f"{prefix}_{plot_type}_{label}"

    #     return path_str

    # # conduct evaluation of the synthetic data w.r.t. it's source
    # evaluator = Evaluator(generator=generator, processor=processor)
    # stats = evaluator.evaluate(
    #     source=trainer.train_dataset,
    #     synthetic=pickle.load(file=open(generator.save_path, 'rb')),
    #     get_plot_path_fn=pathfn,
    #     compare_label=list(label_mapping.keys()),
    # )
    # print("plots at:", '\n'.join(stats[evaluator.PLOT_PATHS]))

    # # --- conversion ---
    # print('converting to all data to uniform pyhealth format')
    # synthetic_pyhealth_dataset = generator.convert_ehr_to_pyhealth(synthetic_dataset, reverse_event_handlers, datetime.datetime.now(), label_mapping)
    # train_evaluation_dataset = evaluator.to_evaluation_format(trainer.train_dataset)
    # # pickle.dump(train_evaluation_dataset, open(f'{basedir}/train_data.pkl', 'wb'))
    # train_pyhealth_dataset = generator.convert_ehr_to_pyhealth(train_evaluation_dataset, reverse_event_handlers, datetime.datetime.now(), label_mapping)
    # eval_evaluation_dataset = evaluator.to_evaluation_format(trainer.eval_dataset)
    # # pickle.dump(eval_evaluation_dataset, open(f'{basedir}/eval_data.pkl', 'wb'))
    # eval_pyhealth_dataset = generator.convert_ehr_to_pyhealth(eval_evaluation_dataset, reverse_event_handlers, datetime.datetime.now(), label_mapping)
    # test_evaluation_dataset = evaluator.to_evaluation_format(trainer.test_dataset)
    # # pickle.dump(test_evaluation_dataset, open(f'{basedir}/test_data.pkl', 'wb'))
    # test_pyhealth_dataset = generator.convert_ehr_to_pyhealth(test_evaluation_dataset, reverse_event_handlers, datetime.datetime.now(), label_mapping)
    # # pickle.dump(synthetic_pyhealth_dataset, open(f'{basedir}/synthetic_pyhealth_dataset.pkl', 'wb'))
    # # pickle.dump(train_pyhealth_dataset, open(f'{basedir}/train_pyhealth_dataset.pkl', 'wb'))
    # # pickle.dump(eval_pyhealth_dataset, open(f'{basedir}/eval_pyhealth_dataset.pkl', 'wb'))
    # # pickle.dump(test_pyhealth_dataset, open(f'{basedir}/test_pyhealth_dataset.pkl', 'wb'))
    # print("done")
    
    ################
    # Folded Setup #
    ################
    
    for fold in tqdm(range(num_folds), desc='Training Folds'):
        model = HALO(
            n_ctx=processor.total_visit_size,
            total_vocab_size=processor.total_vocab_size,
            device=device
        )
        
        optimizer = torch.optim.Adam(model.parameters(), lr=1e-4)
        # state_dict = torch.load(open(f'{basedir}/model_saves/{model_save_name}_{fold}.pt', 'rb'), map_location=device)
        # model.load_state_dict(state_dict['model'])
        # model.to(device)
        # optimizer.load_state_dict(state_dict['optimizer'])
        # print("loaded previous model from traing; iterations on previous model:", state_dict['iteration'])
        
        # --- train model ---
        trainer = Trainer(
            dataset=processor.dataset,
            model=model,
            processor=processor,
            optimizer=optimizer,
            checkpoint_dir=f'{basedir}/model_saves',
            model_save_name=f'{model_save_name}_{fold}',
            folds=num_folds
        )
        trainer.load_fold_split(fold, from_save=trainer_from_dataset_save, save=trainer_save_dataset_split)
        
        start_time = time.perf_counter()
        # trainer.train(
        #     batch_size=batch_size,
        #     epoch=40,
        #     patience=3,
        #     eval_period=float('inf')
        # )
        end_time = time.perf_counter()
        run_time = end_time - start_time
        print("training time:", run_time, run_time / 60, (run_time / 60) / 60)
    
        # --- generate synthetic dataset using the best model ---
        state_dict = torch.load(open(trainer.get_model_checkpoint_path(), 'rb'), map_location=device)
        model.load_state_dict(state_dict['model'])
        model.to(device)

        generator = Generator(
            model=model,
            processor=processor,
            batch_size=batch_size,
            device=device,
            save_dir=basedir,
            save_name=f'{synthetic_data_save_name}_{fold}'
        )

        labels = Counter([label_fn(patient_data=p) for p in trainer.train_dataset])
        maxLabel = max(labels.values())
        labels = [(l, maxLabel-labels[l]) for l in labels]
        
        # synthetic_dataset = generator.generate_conditioned(labels)

        def pathfn(plot_type: str, label: tuple):
            prefix = os.path.join(generator.save_dir, 'plots')

            '_'.join(list(labels[label].values())) if label in labels else 'all_labels'
            label = label.replace('.', '').replace('/', '').replace(' ', '').lower()
            path_str = f"{prefix}_{plot_type}_{label}"

            return path_str
        
        evaluator = Evaluator(generator=generator, processor=processor)

        stats = evaluator.evaluate(
            source=trainer.train_dataset,
            # synthetic=pickle.load(file=open(generator.save_path, 'rb')),
            synthetic=pickle.load(file=open('/home/bdanek2/halo_development/testing_3/mimic4_synthetic_mortality_data_0.pkl', 'rb')),
            get_plot_path_fn=pathfn,
            compare_label=labels,
        )
        print("plots at:", '\n'.join(stats[evaluator.PLOT_PATHS]))

        break

        # convert the data for standard format for downstream tasks
        evaluator = Evaluator(generator=generator, processor=processor)
        # label_mapping = {l: reverse_label_fn(l) for l, _ in labels}
        # synthetic_pyhealth_dataset = generator.convert_ehr_to_pyhealth(synthetic_dataset, reverse_event_handlers, datetime.datetime.now(), label_mapping)
        if not os.path.exists(f'{basedir}/train_{experiment_name}_data_{fold}.pkl'):
            train_evaluation_dataset = evaluator.to_evaluation_format(trainer.train_dataset)
            pickle.dump(train_evaluation_dataset, open(f'{basedir}/train_{experiment_name}_data_{fold}.pkl', 'wb'))
        # else:
        #     train_evaluation_dataset = pickle.load(open(f'{basedir}/train_data_{fold}.pkl', 'rb'))

        if not os.path.exists(f'{basedir}/eval_{experiment_name}_data_{fold}.pkl'):
            eval_evaluation_dataset = evaluator.to_evaluation_format(trainer.eval_dataset)
            pickle.dump(eval_evaluation_dataset, open(f'{basedir}/eval_{experiment_name}_data_{fold}.pkl', 'wb'))
        # else:
        #     eval_evaluation_dataset = pickle.load(open(f'{basedir}/eval_data_{fold}.pkl', 'rb'))
        
        if not os.path.exists(f'{basedir}/test_{experiment_name}_data_{fold}.pkl'):
            test_evaluation_dataset = evaluator.to_evaluation_format(trainer.test_dataset)
            pickle.dump(test_evaluation_dataset, open(f'{basedir}/test_{experiment_name}_data_{fold}.pkl', 'wb'))
        # else:
        #     test_evaluation_dataset = pickle.load(open(f'{basedir}/test_data_{fold}.pkl', 'rb'))
        
        # train_pyhealth_dataset = generator.convert_ehr_to_pyhealth(train_evaluation_dataset, reverse_event_handlers, datetime.datetime.now(), label_mapping)
        # eval_pyhealth_dataset = generator.convert_ehr_to_pyhealth(eval_evaluation_dataset, reverse_event_handlers, datetime.datetime.now(), label_mapping)
        # test_pyhealth_dataset = generator.convert_ehr_to_pyhealth(test_evaluation_dataset, reverse_event_handlers, datetime.datetime.now(), label_mapping)
            
        <|MERGE_RESOLUTION|>--- conflicted
+++ resolved
@@ -217,11 +217,7 @@
         return {
             'death_datetime': datetime.datetime.now() if label_vec == 1 else None
         }
-<<<<<<< HEAD
-
-    basedir = '/home/bdanek2/halo_development/testing_3'
-    # basedir = '/srv/local/data/bpt3/FairPlay'
-=======
+
         
     gender_label_fn_output_size = 3
     def gender_label_fn(**kwargs):
@@ -329,7 +325,6 @@
 
     # basedir = '/home/bdanek2/halo_development/testing_3'
     basedir = '/srv/local/data/bpt3/FairPlay'
->>>>>>> 21827a41
 
     label_fn = mortality_label_fn
     reverse_label_fn = reverse_mortality_label_fn
