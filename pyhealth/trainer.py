import logging
import os
from datetime import datetime
from typing import Dict, List, Type, Callable
from typing import Optional

import numpy as np
import torch
from torch import nn
from torch.optim import Optimizer
from torch.utils.data import DataLoader
from tqdm import tqdm
from tqdm.autonotebook import trange

from pyhealth.metrics import (
    binary_metrics_fn,
    multiclass_metrics_fn,
    multilabel_metrics_fn,
)
from pyhealth.utils import create_directory

logger = logging.getLogger(__name__)


def is_best(best_score: float, score: float, monitor_criterion: str) -> bool:
    if monitor_criterion == "max":
        return score > best_score
    elif monitor_criterion == "min":
        return score < best_score
    else:
        raise ValueError(f"Monitor criterion {monitor_criterion} is not supported")


def set_logger(log_path: str) -> None:
    create_directory(log_path)
    log_filename = os.path.join(log_path, "log.txt")
    handler = logging.FileHandler(log_filename)
    formatter = logging.Formatter("%(asctime)s %(message)s", "%Y-%m-%d %H:%M:%S")
    handler.setFormatter(formatter)
    logger.addHandler(handler)
    return


def get_metrics_fn(mode: str) -> Callable:
    if mode == "binary":
        return binary_metrics_fn
    elif mode == "multiclass":
        return multiclass_metrics_fn
    elif mode == "multilabel":
        return multilabel_metrics_fn
    else:
        raise ValueError(f"Mode {mode} is not supported")


class Trainer:
    """Trainer for PyTorch models.

    Args:
        model: PyTorch model.
        checkpoint_path: Path to the checkpoint. Default is None, which means
            the model will be randomly initialized.
        metrics: List of metric names to be calculated. Default is None, which
            means the default metrics in each metrics_fn will be used.
        device: Device to be used for training. Default is None, which means
            the device will be GPU if available, otherwise CPU.
        enable_logging: Whether to enable logging. Default is True.
        output_path: Path to save the output. Default is "./output".
        exp_name: Name of the experiment. Default is current datetime.
    """

    def __init__(
        self,
        model: nn.Module,
        checkpoint_path: Optional[str] = None,
        metrics: Optional[List[str]] = None,
        device: Optional[str] = None,
        enable_logging: bool = True,
        output_path: Optional[str] = None,
        exp_name: Optional[str] = None,
    ):
        if device is None:
            device = "cuda" if torch.cuda.is_available() else "cpu"

        self.model = model
        self.metrics = metrics
        self.device = device

        # set logger
        if enable_logging:
            if output_path is None:
                output_path = os.path.join(os.getcwd(), "output")
            if exp_name is None:
                exp_name = datetime.now().strftime("%Y%m%d-%H%M%S")
            self.exp_path = os.path.join(output_path, exp_name)
            set_logger(self.exp_path)
        else:
            self.exp_path = None

        # set device
        self.model.to(self.device)

        # logging
        logger.info(self.model)
        logger.info(f"Metrics: {self.metrics}")
        logger.info(f"Device: {self.device}")

        # load checkpoint
        if checkpoint_path is not None:
            logger.info(f"Loading checkpoint from {checkpoint_path}")
            self.load_ckpt(checkpoint_path)

        logger.info("")
        return

    def train(
        self,
        train_dataloader: DataLoader,
        val_dataloader: Optional[DataLoader] = None,
        test_dataloader: Optional[DataLoader] = None,
        epochs: int = 5,
        optimizer_class: Type[Optimizer] = torch.optim.Adam,
        optimizer_params: Optional[Dict[str, object]] = None,
        weight_decay: float = 0.0,
        max_grad_norm: float = None,
        monitor: Optional[str] = None,
        monitor_criterion: str = "max",
        load_best_model_at_last: bool = True,
    ):
        """Trains the model.

        Args:
            train_dataloader: Dataloader for training.
            val_dataloader: Dataloader for validation. Default is None.
            test_dataloader: Dataloader for testing. Default is None.
            epochs: Number of epochs. Default is 5.
            optimizer_class: Optimizer class. Default is torch.optim.Adam.
            optimizer_params: Parameters for the optimizer. Default is {"lr": 1e-3}.
            weight_decay: Weight decay. Default is 0.0.
            max_grad_norm: Maximum gradient norm. Default is None.
            monitor: Metric name to monitor. Default is None.
            monitor_criterion: Criterion to monitor. Default is "max".
            load_best_model_at_last: Whether to load the best model at the last.
                Default is True.
        """
        if optimizer_params is None:
            optimizer_params = {"lr": 1e-3}

        # logging
        logger.info("Training:")
        logger.info(f"Batch size: {train_dataloader.batch_size}")
        logger.info(f"Optimizer: {optimizer_class}")
        logger.info(f"Optimizer params: {optimizer_params}")
        logger.info(f"Weight decay: {weight_decay}")
        logger.info(f"Max grad norm: {max_grad_norm}")
        logger.info(f"Val dataloader: {val_dataloader}")
        logger.info(f"Monitor: {monitor}")
        logger.info(f"Monitor criterion: {monitor_criterion}")
        logger.info(f"Epochs: {epochs}")

        # set optimizer
        param = list(self.model.named_parameters())
        no_decay = ["bias", "LayerNorm.bias", "LayerNorm.weight"]
        optimizer_grouped_parameters = [
            {
                "params": [p for n, p in param if not any(nd in n for nd in no_decay)],
                "weight_decay": weight_decay,
            },
            {
                "params": [p for n, p in param if any(nd in n for nd in no_decay)],
                "weight_decay": 0.0,
            },
        ]
        optimizer = optimizer_class(optimizer_grouped_parameters, **optimizer_params)

        # initialize
        data_iterator = iter(train_dataloader)
        best_score = -1 * float("inf") if monitor_criterion == "max" else float("inf")
        steps_per_epoch = len(train_dataloader)
        global_step = 0

        # epoch training loop
        for epoch in range(epochs):
            training_loss = []
            self.model.zero_grad()
            self.model.train()
            # batch training loop
<<<<<<< HEAD
            print()  # clear printing
=======
            logger.info("")
>>>>>>> 6aad3481
            for _ in trange(
                steps_per_epoch,
                desc=f"Epoch {epoch} / {epochs}",
                smoothing=0.05,
            ):
                print()  # clear printing
                try:
                    data = next(data_iterator)
                except StopIteration:
                    data_iterator = iter(train_dataloader)
                    data = next(data_iterator)
                # forward
                output = self.model(**data)
                loss = output["loss"]
                # backward
                loss.backward()
                if max_grad_norm is not None:
                    torch.nn.utils.clip_grad_norm_(
                        self.model.parameters(), max_grad_norm
                    )
                # update
                optimizer.step()
                optimizer.zero_grad()
                training_loss.append(loss.item())
                global_step += 1
            # log and save
            logger.info(f"--- Train epoch-{epoch}, step-{global_step} ---")
            logger.info(f"loss: {sum(training_loss) / len(training_loss):.4f}")
            if self.exp_path is not None:
                self.save_ckpt(os.path.join(self.exp_path, "last.ckpt"))

            # validation
            if val_dataloader is not None:
                scores = self.evaluate(val_dataloader)
                logger.info(f"--- Eval epoch-{epoch}, step-{global_step} ---")
                for key in scores.keys():
                    logger.info("{}: {:.4f}".format(key, scores[key]))
                # save best model
                if monitor is not None:
                    score = scores[monitor]
                    if is_best(best_score, score, monitor_criterion):
<<<<<<< HEAD
                        logging.info(
                            f"New best {monitor} score ({score:.4f}) "
                            f"at epoch-{epoch}, step-{global_step}"
                        )
=======
                        logger.info(f"New best {monitor} score ({score:.4f}) "
                                     f"at epoch-{epoch}, step-{global_step}")
>>>>>>> 6aad3481
                        best_score = score
                        if self.exp_path is not None:
                            self.save_ckpt(os.path.join(self.exp_path, "best.ckpt"))

        # load best model
        if load_best_model_at_last and self.exp_path is not None:
            logger.info("Loaded best model")
            self.load_ckpt(os.path.join(self.exp_path, "best.ckpt"))

        # test
        if test_dataloader is not None:
            scores = self.evaluate(test_dataloader)
            logger.info(f"--- Test ---")
            for key in scores.keys():
                logger.info("{}: {:.4f}".format(key, scores[key]))

        return

    def inference(self, dataloader) -> Dict[str, float]:
        """Model inference.

        Args:
            dataloader: Dataloader for evaluation.

        Returns:
            y_true_all: List of true labels.
            y_prob_all: List of predicted probabilities.
            loss_mean: Mean loss over batches.
        """
        loss_all = []
        y_true_all = []
        y_prob_all = []
        for data in tqdm(dataloader, desc="Evaluation"):
            self.model.eval()
            with torch.no_grad():
                output = self.model(**data)
                loss = output["loss"]
                y_true = output["y_true"].cpu().numpy()
                y_prob = output["y_prob"].cpu().numpy()
                loss_all.append(loss.item())
                y_true_all.append(y_true)
                y_prob_all.append(y_prob)
        loss_mean = sum(loss_all) / len(loss_all)
        y_true_all = np.concatenate(y_true_all, axis=0)
        y_prob_all = np.concatenate(y_prob_all, axis=0)
        return y_true_all, y_prob_all, loss_mean

    def evaluate(self, dataloader) -> Dict[str, float]:
        """Evaluates the model.

        Args:
            dataloader: Dataloader for evaluation.

        Returns:
            scores: a dictionary of scores.
        """
        y_true_all, y_prob_all, loss_mean = self.inference(dataloader)

        mode = self.model.mode
        metrics_fn = get_metrics_fn(mode)
        scores = metrics_fn(y_true_all, y_prob_all, metrics=self.metrics)
        scores["loss"] = loss_mean
        return scores

    def save_ckpt(self, ckpt_path: str) -> None:
        """Saves the model checkpoint."""
        state_dict = self.model.state_dict()
        torch.save(state_dict, ckpt_path)
        return

    def load_ckpt(self, ckpt_path: str) -> None:
        """Saves the model checkpoint."""
        state_dict = torch.load(ckpt_path, map_location=self.device)
        self.model.load_state_dict(state_dict)
        return


if __name__ == "__main__":
    import torch
    import torch.nn as nn
    from torch.utils.data import DataLoader, Dataset
    from torchvision import datasets, transforms
    from pyhealth.datasets.utils import collate_fn_dict

    class MNISTDataset(Dataset):
        def __init__(self, train=True):
            transform = transforms.Compose(
                [transforms.ToTensor(), transforms.Normalize((0.1307,), (0.3081,))]
            )
            self.dataset = datasets.MNIST(
                "../data", train=train, download=True, transform=transform
            )

        def __getitem__(self, index):
            x, y = self.dataset[index]
            return {"x": x, "y": y}

        def __len__(self):
            return len(self.dataset)

    class Model(nn.Module):
        def __init__(self):
            super(Model, self).__init__()
            self.mode = "multiclass"
            self.device = "cuda" if torch.cuda.is_available() else "cpu"
            self.conv1 = nn.Conv2d(1, 32, 3, 1)
            self.conv2 = nn.Conv2d(32, 64, 3, 1)
            self.dropout1 = nn.Dropout(0.25)
            self.dropout2 = nn.Dropout(0.5)
            self.fc1 = nn.Linear(9216, 128)
            self.fc2 = nn.Linear(128, 10)
            self.loss = nn.CrossEntropyLoss()

        def forward(self, x, y, **kwargs):
            x = torch.stack(x, dim=0).to(self.device)
            y = torch.tensor(y).to(self.device)
            x = self.conv1(x)
            x = torch.relu(x)
            x = self.conv2(x)
            x = torch.relu(x)
            x = torch.max_pool2d(x, 2)
            x = self.dropout1(x)
            x = torch.flatten(x, 1)
            x = self.fc1(x)
            x = torch.relu(x)
            x = self.dropout2(x)
            x = self.fc2(x)
            loss = self.loss(x, y)
            y_prob = torch.softmax(x, dim=1)
            return {"loss": loss, "y_prob": y_prob, "y_true": y}

    train_dataset = MNISTDataset(train=True)
    val_dataset = MNISTDataset(train=False)

    train_dataloader = DataLoader(
        train_dataset, collate_fn=collate_fn_dict, batch_size=64, shuffle=True
    )
    val_dataloader = DataLoader(
        val_dataset, collate_fn=collate_fn_dict, batch_size=64, shuffle=False
    )

    model = Model()

    trainer = Trainer(model, device="cuda" if torch.cuda.is_available() else "cpu")
    trainer.train(
        train_dataloader=train_dataloader,
        val_dataloader=val_dataloader,
        monitor="accuracy",
        epochs=5,
        test_dataloader=val_dataloader,
    )<|MERGE_RESOLUTION|>--- conflicted
+++ resolved
@@ -184,11 +184,7 @@
             self.model.zero_grad()
             self.model.train()
             # batch training loop
-<<<<<<< HEAD
-            print()  # clear printing
-=======
             logger.info("")
->>>>>>> 6aad3481
             for _ in trange(
                 steps_per_epoch,
                 desc=f"Epoch {epoch} / {epochs}",
@@ -230,15 +226,10 @@
                 if monitor is not None:
                     score = scores[monitor]
                     if is_best(best_score, score, monitor_criterion):
-<<<<<<< HEAD
-                        logging.info(
+                        logger.info(
                             f"New best {monitor} score ({score:.4f}) "
                             f"at epoch-{epoch}, step-{global_step}"
                         )
-=======
-                        logger.info(f"New best {monitor} score ({score:.4f}) "
-                                     f"at epoch-{epoch}, step-{global_step}")
->>>>>>> 6aad3481
                         best_score = score
                         if self.exp_path is not None:
                             self.save_ckpt(os.path.join(self.exp_path, "best.ckpt"))
