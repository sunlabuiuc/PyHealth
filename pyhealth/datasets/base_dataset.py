import logging
import os
import pickle
from abc import ABC
from concurrent.futures import ThreadPoolExecutor, as_completed
from pathlib import Path
from typing import Dict, Iterator, List, Optional, Any, Callable
import functools
import operator
from urllib.parse import urlparse, urlunparse
from urllib.request import urlretrieve
import json
import uuid
import platformdirs
import tempfile
import multiprocessing

import litdata
from litdata.streaming.item_loader import ParquetLoader
from litdata.processing.data_processor import in_notebook
import pyarrow as pa
import pyarrow.csv as pv
import pyarrow.parquet as pq
import pandas as pd
import polars as pl
import requests
from tqdm import tqdm
import dask.dataframe as dd
from dask.distributed import Client, LocalCluster, progress
import narwhals as nw

from ..data import Patient
from ..tasks import BaseTask
from ..processors.base_processor import FeatureProcessor
from .configs import load_yaml_config
from .sample_dataset import SampleDataset, SampleBuilder

# Set logging level for distributed to ERROR to reduce verbosity
logging.getLogger("distributed").setLevel(logging.ERROR)
logger = logging.getLogger(__name__)


def is_url(path: str) -> bool:
    """URL detection."""
    result = urlparse(path)
    # Both scheme and netloc must be present for a valid URL
    return all([result.scheme, result.netloc])


def clean_path(path: str) -> str:
    """Clean a path string."""
    if is_url(path):
        parsed = urlparse(path)
        cleaned_path = os.path.normpath(parsed.path)
        # Rebuild the full URL
        return urlunparse(parsed._replace(path=cleaned_path))
    else:
        # It's a local path — resolve and normalize
        return str(Path(path).expanduser().resolve())


def path_exists(path: str) -> bool:
    """
    Check if a path exists.
    If the path is a URL, it will send a HEAD request.
    If the path is a local file, it will use the Path.exists().
    """
    if is_url(path):
        try:
            response = requests.head(path, timeout=5)
            return response.status_code == 200
        except requests.RequestException:
            return False
    else:
        return Path(path).exists()


def _csv_tsv_gz_path(path: str) -> str:
    """
    Get the path to the file, trying the original path first, then the alternative path
    by switching between .csv.gz, .csv, .tsv.gz, and .tsv extensions.

    Args:
        path (str): Original file path.

    Returns:
        str: The file path that exists.

    Raises:
        FileNotFoundError: If neither the original nor the alternative path exists.
        ValueError: If the path does not have an expected extension.
    """
    if path_exists(path):
        return path

    if path.endswith(".csv.gz"):
        alt_path = path[:-3]  # Remove .gz -> try .csv
    elif path.endswith(".csv"):
        alt_path = f"{path}.gz"  # Add .gz -> try .csv.gz
    elif path.endswith(".tsv.gz"):
        alt_path = path[:-3]  # Remove .gz -> try .tsv
    elif path.endswith(".tsv"):
        alt_path = f"{path}.gz"  # Add .gz -> try .tsv.gz
    else:
        raise ValueError(f"Path does not have expected extension: {path}")

    if path_exists(alt_path):
        return alt_path

    raise FileNotFoundError(f"Neither path exists: {path} or {alt_path}")


def _uncollate(x: list[Any]) -> Any:
    return x[0] if isinstance(x, list) and len(x) == 1 else x


class _ParquetWriter:
    """
    Stream-write rows into a Parquet file in chunked (row-group) fashion.

    Usage:
        writer = StreamingParquetWriter(Path("out.parquet"), schema, chunk_size=10000)
        writer.append({"id": 1, "val": 3.14})
        writer.append({"id": 2, "val": 1.23})
        writer.close()
    """

    def __init__(self, path: Path | str, schema: pa.Schema, chunk_size: int = 8_192):
        """
        Args:
            path: output Parquet file path
            schema: pyarrow.Schema (required)
            chunk_size: flush buffer every N rows
        """
        self.path = Path(path)
        self.schema = schema
        self.chunk_size = chunk_size

        if self.schema is None:
            raise ValueError(
                "schema must be provided — no automatic inference allowed."
            )

        self._writer: pq.ParquetWriter | None = None
        self._buffer: list[dict] = []
        self._closed = False

    # --------------------------------------------------------------
    # Public API
    # --------------------------------------------------------------
    def append(self, row: dict) -> None:
        """Append a single row (a Python dict)."""
        if self._closed:
            raise RuntimeError("Cannot append to a closed StreamingParquetWriter")

        self._buffer.append(row)
        if len(self._buffer) >= self.chunk_size:
            self.flush()

    def flush(self) -> None:
        """Flush buffered rows into a Parquet row-group."""
        if not self._buffer:
            return

        # Convert list[dict] → Arrow RecordBatch
        batch = pa.RecordBatch.from_pylist(self._buffer, schema=self.schema)

        # Lazy-initialize writer
        if self._writer is None:
            self._writer = pq.ParquetWriter(self.path, self.schema)

        self._writer.write_batch(batch)
        self._buffer.clear()

    def close(self) -> None:
        """Flush and close the Parquet writer."""
        if self._closed:
            return
        self.flush()
        if self._writer is not None:
            self._writer.close()
        self._closed = True

    # --------------------------------------------------------------
    # Context manager support
    # --------------------------------------------------------------
    def __enter__(self):
        return self

    def __exit__(self, exc_type, exc, tb):
        self.close()


class BaseDataset(ABC):
    """Abstract base class for all PyHealth datasets.

    Attributes:
        root (Path): The root directory where dataset files are stored.
        tables (List[str]): List of table names to load.
        dataset_name (str): Name of the dataset.
        config (dict): Configuration loaded from a YAML file.
        global_event_df (pl.LazyFrame): The global event data frame.
        dev (bool): Whether to enable dev mode (limit to 1000 patients).
    """

    def __init__(
        self,
        root: str,
        tables: List[str],
        dataset_name: Optional[str] = None,
        config_path: Optional[str] = None,
        cache_dir: str | Path | None = None,
        num_workers: int = 1,
        dev: bool = False,
    ):
        """Initializes the BaseDataset.

        Args:
            root (str): The root directory where dataset files are stored.
            tables (List[str]): List of table names to load.
            dataset_name (Optional[str]): Name of the dataset. Defaults to class name.
            config_path (Optional[str]): Path to the configuration YAML file.
            dev (bool): Whether to run in dev mode (limits to 1000 patients).
        """
        if len(set(tables)) != len(tables):
            logger.warning("Duplicate table names in tables list. Removing duplicates.")
            tables = list(set(tables))
        self.root = root
        self.tables = tables
        self.dataset_name = dataset_name or self.__class__.__name__
        self.num_workers = num_workers
        self.dev = dev
        self.config = load_yaml_config(config_path) if config_path else None

        logger.info(
            f"Initializing {self.dataset_name} dataset from {self.root} (dev mode: {self.dev})"
        )

        # Cached attributes
        self._cache_dir = cache_dir
        self._global_event_df = None
        self._unique_patient_ids = None

    @property
    def cache_dir(self) -> Path:
        """Returns the cache directory path.
        Returns:
            Path: The cache directory path.
        """
        if self._cache_dir is None:
            id_str = json.dumps(
                {
                    "root": self.root,
                    "tables": sorted(self.tables),
                    "dataset_name": self.dataset_name,
                    "dev": self.dev,
                },
                sort_keys=True,
            )
            cache_dir = Path(platformdirs.user_cache_dir(appname="pyhealth")) / str(
                uuid.uuid5(uuid.NAMESPACE_DNS, id_str)
            )
            cache_dir.mkdir(parents=True, exist_ok=True)
            print(f"No cache_dir provided. Using default cache dir: {cache_dir}")
            self._cache_dir = cache_dir
        else:
            # Ensure the explicitly provided cache_dir exists
            cache_dir = Path(self._cache_dir)
            cache_dir.mkdir(parents=True, exist_ok=True)
            self._cache_dir = cache_dir
        return Path(self._cache_dir)

    @property
    def temp_dir(self) -> Path:
        return self.cache_dir / "temp"

    def _scan_csv_tsv_gz(
        self, table_name: str, source_path: str | None = None
    ) -> dd.DataFrame:
        """Scans a CSV/TSV file (possibly gzipped) and returns a Dask DataFrame.

        If the cached Parquet file does not exist, it converts the source CSV/TSV file
        to Parquet and saves it to the cache.

        Args:
            table_name (str): The name of the table.
            source_path (str | None): The source CSV/TSV file path. If None, assumes the
                Parquet file already exists in the cache.

        Returns:
            dd.DataFrame: The Dask DataFrame loaded from the cached Parquet file.

        Raises:
            FileNotFoundError: If source_path is None and the cached Parquet file does not exist;
                or if neither the original nor the alternative path of source_path exists.
            ValueError: If the path does not have an expected extension.
        """
        # Ensure the tables cache directory exists
        (self.temp_dir / "tables").mkdir(parents=True, exist_ok=True)
        ret_path = str(self.temp_dir / "tables" / f"{table_name}.parquet")

        if not path_exists(ret_path):
            if source_path is None:
                raise FileNotFoundError(
                    f"Table {table_name} not found in cache and no source_path provided."
                )

            source_path = _csv_tsv_gz_path(source_path)

            if is_url(source_path):
                local_filename = os.path.basename(source_path)
                download_dir = self.temp_dir / "downloads"
                download_dir.mkdir(parents=True, exist_ok=True)
                local_path = download_dir / local_filename
                if not local_path.exists():
                    logger.info(f"Downloading {source_path} to {local_path}")
                    urlretrieve(source_path, local_path)
                source_path = str(local_path)

            # Determine delimiter based on file extension
            delimiter = (
                "\t"
                if source_path.endswith(".tsv") or source_path.endswith(".tsv.gz")
                else ","
            )

            # Always infer schema as string to avoid incorrect type inference
            schema_reader = pv.open_csv(
                source_path,
                read_options=pv.ReadOptions(block_size=1 << 26),  # 64 MB
                parse_options=pv.ParseOptions(delimiter=delimiter),
            )
            schema = pa.schema(
                [pa.field(name, pa.string()) for name in schema_reader.schema.names]
            )

            # Convert CSV/TSV to Parquet
            csv_reader = pv.open_csv(
                source_path,
                read_options=pv.ReadOptions(block_size=1 << 26),  # 64 MB
                parse_options=pv.ParseOptions(delimiter=delimiter),
                convert_options=pv.ConvertOptions(column_types=schema),
            )
            with pq.ParquetWriter(ret_path, csv_reader.schema) as writer:
                for batch in csv_reader:
                    writer.write_batch(batch)

        df: dd.DataFrame = dd.read_parquet(
            ret_path,
            split_row_groups=True,  # type: ignore
            blocksize="64MB",
        )
        return df.replace("", pd.NA)  # Replace empty strings with NaN

    @property
    def global_event_df(self) -> pl.LazyFrame:
        """Returns the path to the cached event dataframe.

        Returns:
            Path: The path to the cached event dataframe.
        """
        if not multiprocessing.current_process().name == "MainProcess":
            logger.warning(
                "global_event_df property accessed from a non-main process. This may lead to unexpected behavior.\n"
                + "Consider use __name__ == '__main__' guard when using multiprocessing."
            )
            return None  # type: ignore

        if self._global_event_df is None:
            ret_path = self.cache_dir / "global_event_df.parquet"
            if not ret_path.exists():
<<<<<<< HEAD
=======
                # TODO: auto select processes=True/False based on if it's in jupyter notebook
                #   The processes=True will crash in jupyter notebook.
                # TODO: make the n_workers configurable

                # Use cache_dir for Dask's scratch space to avoid filling up /tmp or home directory
                dask_scratch_dir = self.cache_dir / "dask_scratch"
                dask_scratch_dir.mkdir(parents=True, exist_ok=True)

>>>>>>> 41d190ab
                with LocalCluster(
                    n_workers=self.num_workers,
                    threads_per_worker=1,
<<<<<<< HEAD
                    processes=not in_notebook(),
=======
                    processes=False,
                    local_directory=str(dask_scratch_dir),
>>>>>>> 41d190ab
                ) as cluster:
                    with Client(cluster) as client:
                        df: dd.DataFrame = self.load_data()
                        if self.dev:
                            logger.info("Dev mode enabled: limiting to 1000 patients")
                            patients = df["patient_id"].unique().head(1000).tolist()
                            filter = df["patient_id"].isin(patients)
                            df = df[filter]

                        logger.info(f"Caching event dataframe to {ret_path}...")
                        collection = df.sort_values("patient_id").to_parquet(
                            ret_path,
                            write_index=False,
                            compute=False,
                        )
                        handle = client.compute(collection)
                        progress(handle)
                        handle.result()  # type: ignore
            self._global_event_df = ret_path

        return pl.scan_parquet(
            self._global_event_df,
            low_memory=True,
        )

    def load_data(self) -> dd.DataFrame:
        """Loads data from the specified tables.

        Returns:
            dd.DataFrame: A concatenated lazy frame of all tables.
        """
        frames = [self.load_table(table.lower()) for table in self.tables]
        return dd.concat(frames, axis=0, join="outer")

    def load_table(self, table_name: str) -> dd.DataFrame:
        """Loads a table and processes joins if specified.

        Args:
            table_name (str): The name of the table to load.

        Returns:
            dd.DataFrame: The processed Dask dataframe for the table.

        Raises:
            ValueError: If the table is not found in the config.
            FileNotFoundError: If the CSV file for the table or join is not found.
        """
        assert self.config is not None, "Config must be provided to load tables"

        if table_name not in self.config.tables:
            raise ValueError(f"Table {table_name} not found in config")

        table_cfg = self.config.tables[table_name]
        csv_path = f"{self.root}/{table_cfg.file_path}"
        csv_path = clean_path(csv_path)

        logger.info(f"Scanning table: {table_name} from {csv_path}")
        df = self._scan_csv_tsv_gz(table_name, csv_path)

        # Convert column names to lowercase before calling preprocess_func
        df = df.rename(columns=str.lower)

        # Check if there is a preprocessing function for this table
        preprocess_func: Optional[Callable[[nw.LazyFrame], nw.LazyFrame]]
        preprocess_func = getattr(self, f"preprocess_{table_name}", None)
        if preprocess_func is not None:
            logger.info(
                f"Preprocessing table: {table_name} with {preprocess_func.__name__}"
            )
            df = preprocess_func(nw.from_native(df)).to_native()  # type: ignore

        # Handle joins
        for i, join_cfg in enumerate(table_cfg.join):
            other_csv_path = f"{self.root}/{join_cfg.file_path}"
            other_csv_path = clean_path(other_csv_path)
            logger.info(f"Joining with table: {other_csv_path}")
            join_df = self._scan_csv_tsv_gz(f"{table_name}_join_{i}", other_csv_path)
            join_df = join_df.rename(columns=str.lower)
            join_key = join_cfg.on
            columns = join_cfg.columns
            how = join_cfg.how

            df: dd.DataFrame = df.merge(
                join_df[[join_key] + columns], on=join_key, how=how
            )

        patient_id_col = table_cfg.patient_id
        timestamp_col = table_cfg.timestamp
        timestamp_format = table_cfg.timestamp_format
        attribute_cols = table_cfg.attributes

        # Timestamp expression
        if timestamp_col:
            if isinstance(timestamp_col, list):
                # Concatenate all timestamp parts in order with no separator
                timestamp_series: dd.Series = functools.reduce(
                    operator.add, (df[col].astype(str) for col in timestamp_col)
                )
            else:
                # Single timestamp column - don't convert to string yet
                timestamp_series: dd.Series = df[timestamp_col]

            # Convert to datetime, coercing NA/invalid values to NaT
            # This avoids the "<NA>" string literal issue when NA is cast to str
            timestamp_series: dd.Series = dd.to_datetime(
                timestamp_series,
                format=timestamp_format,
                errors="raise",  # Convert unparseable values to NaT instead of raising
            )
            df: dd.DataFrame = df.assign(
                timestamp=timestamp_series.astype("datetime64[ms]")
            )
        else:
            df: dd.DataFrame = df.assign(timestamp=pd.NaT)

        # If patient_id_col is None, use row index as patient_id
        if patient_id_col:
            df: dd.DataFrame = df.assign(patient_id=df[patient_id_col].astype(str))
        else:
            df: dd.DataFrame = df.reset_index(drop=True)
            df: dd.DataFrame = df.assign(patient_id=df.index.astype(str))

        df: dd.DataFrame = df.assign(event_type=table_name)

        rename_attr = {attr.lower(): f"{table_name}/{attr}" for attr in attribute_cols}
        df: dd.DataFrame = df.rename(columns=rename_attr)

        attr_cols = [rename_attr[attr.lower()] for attr in attribute_cols]
        final_cols = ["patient_id", "event_type", "timestamp"] + attr_cols
        event_frame = df[final_cols]

        return event_frame

    @property
    def unique_patient_ids(self) -> List[str]:
        """Returns a list of unique patient IDs.

        Returns:
            List[str]: List of unique patient IDs.
        """
        if self._unique_patient_ids is None:
            self._unique_patient_ids = (
                self.global_event_df.select("patient_id")
                .unique()
                .collect(engine="streaming")
                .to_series()
                .to_list()
            )
            logger.info(f"Found {len(self._unique_patient_ids)} unique patient IDs")
        return self._unique_patient_ids

    def get_patient(self, patient_id: str) -> Patient:
        """Retrieves a Patient object for the given patient ID.

        Args:
            patient_id (str): The ID of the patient to retrieve.

        Returns:
            Patient: The Patient object for the given ID.

        Raises:
            AssertionError: If the patient ID is not found in the dataset.
        """
        assert (
            patient_id in self.unique_patient_ids
        ), f"Patient {patient_id} not found in dataset"

        data_source = self.global_event_df.filter(
            pl.col("patient_id") == patient_id
        ).collect(engine="streaming")
        return Patient(patient_id=patient_id, data_source=data_source)

    def iter_patients(self, df: Optional[pl.LazyFrame] = None) -> Iterator[Patient]:
        """Yields Patient objects for each unique patient in the dataset.

        Yields:
            Iterator[Patient]: An iterator over Patient objects.
        """
        if df is None:
            df = self.global_event_df
        patient_ids = (
            df.select("patient_id")
            .unique(maintain_order=True)
            .collect(engine="streaming")
            .to_series()
        )

        for patient_id in patient_ids:
            patient_df = df.filter(pl.col("patient_id") == patient_id).collect(
                engine="streaming"
            )
            yield Patient(patient_id=patient_id, data_source=patient_df)

    def stats(self) -> None:
        """Prints statistics about the dataset."""
        stats = self.global_event_df.select(
            pl.len().alias("n_events"),
            pl.col("patient_id").n_unique().alias("n_patients"),
        ).collect(engine="streaming")
        print(f"Dataset: {self.dataset_name}")
        print(f"Dev mode: {self.dev}")
        print(f"Number of patients: {stats['n_patients'][0]}")
        print(f"Number of events: {stats['n_events'][0]}")

    @property
    def default_task(self) -> Optional[BaseTask]:
        """Returns the default task for the dataset.

        Returns:
            Optional[BaseTask]: The default task, if any.
        """
        return None

    def set_task(
        self,
        task: Optional[BaseTask] = None,
        num_workers: Optional[int] = None,
        cache_dir: str | Path | None = None,
        cache_format: str = "parquet",
        input_processors: Optional[Dict[str, FeatureProcessor]] = None,
        output_processors: Optional[Dict[str, FeatureProcessor]] = None,
    ) -> SampleDataset:
        """Processes the base dataset to generate the task-specific sample dataset.

        Args:
            task (Optional[BaseTask]): The task to set. Uses default task if None.
            num_workers (int): Number of workers for multi-threading. Default is 1.
                This is because the task function is usually CPU-bound. And using
                multi-threading may not speed up the task function.
            cache_dir (Optional[str]): Directory to cache processed samples.
                Default is None (no caching).
            cache_format (str): Deprecated. Only "parquet" is supported now.
            input_processors (Optional[Dict[str, FeatureProcessor]]):
                Pre-fitted input processors. If provided, these will be used
                instead of creating new ones from task's input_schema. Defaults to None.
            output_processors (Optional[Dict[str, FeatureProcessor]]):
                Pre-fitted output processors. If provided, these will be used
                instead of creating new ones from task's output_schema. Defaults to None.

        Returns:
            SampleDataset: The generated sample dataset.

        Raises:
            AssertionError: If no default task is found and task is None.
        """
        if not multiprocessing.current_process().name == "MainProcess":
            logger.warning(
                "set_task method accessed from a non-main process. This may lead to unexpected behavior.\n"
                + "Consider use __name__ == '__main__' guard when using multiprocessing."
            )
            return None  # type: ignore

        if task is None:
            assert self.default_task is not None, "No default tasks found"
            task = self.default_task
            
        if num_workers is None:
            num_workers = self.num_workers

        if cache_format != "parquet":
            logger.warning("Only 'parquet' cache_format is supported now. ")

        logger.info(
            f"Setting task {task.task_name} for {self.dataset_name} base dataset..."
        )

        if cache_dir is None:
            cache_dir = self.cache_dir / "tasks" / task.task_name
            cache_dir.mkdir(parents=True, exist_ok=True)
        else:
            # Ensure the explicitly provided cache_dir exists
            cache_dir = Path(cache_dir)
            cache_dir.mkdir(parents=True, exist_ok=True)

        path = Path(cache_dir)

        # Check if index.json exists to verify cache integrity, this
        # is the standard file for litdata.StreamingDataset
        if not (path / "index.json").exists():
            global_event_df = task.pre_filter(self.global_event_df)
            schema = pa.schema([("sample", pa.binary())])
            with tempfile.TemporaryDirectory() as tmp_dir:
                # Create Parquet file with samples
                logger.info(f"Applying task transformations on data...")
                with _ParquetWriter(f"{tmp_dir}/samples.parquet", schema) as writer:
                    # TODO: this can be further optimized.
                    patient_ids = (
                        global_event_df.select("patient_id")
                        .unique()
                        .collect(engine="streaming")
                        .to_series()
                    )
                    for patient_id in tqdm(patient_ids):
                        patient_df = global_event_df.filter(
                            pl.col("patient_id") == patient_id
                        ).collect(engine="streaming")
                        patient = Patient(patient_id=patient_id, data_source=patient_df)
                        for sample in task(patient):
                            writer.append({"sample": pickle.dumps(sample)})
                litdata.index_parquet_dataset(tmp_dir)

                # Build processors and fit on the dataset
                logger.info(f"Fitting processors on the dataset...")
                dataset = litdata.StreamingDataset(
                    tmp_dir,
                    item_loader=ParquetLoader(),
                    transform=lambda x: pickle.loads(x["sample"]),
                )
                builder = SampleBuilder(
                    input_schema=task.input_schema,  # type: ignore
                    output_schema=task.output_schema,  # type: ignore
                    input_processors=input_processors,
                    output_processors=output_processors,
                )
                builder.fit(dataset)
                builder.save(str(path / "schema.pkl"))

                # Apply processors and save final samples to cache_dir
                logger.info(f"Processing samples and saving to {path}...")
                dataset = litdata.StreamingDataset(
                    tmp_dir,
                    item_loader=ParquetLoader(),
                )
                litdata.optimize(
                    fn=builder.transform,
                    inputs=litdata.StreamingDataLoader(
                        dataset,
                        batch_size=1,
                        collate_fn=_uncollate,
                    ),
                    output_dir=str(path),
                    chunk_bytes="64MB",
                    num_workers=num_workers,
                )
                logger.info(f"Cached processed samples to {path}")

        return SampleDataset(
            path=str(path),
            dataset_name=self.dataset_name,
            task_name=task.task_name,
        )<|MERGE_RESOLUTION|>--- conflicted
+++ resolved
@@ -369,26 +369,15 @@
         if self._global_event_df is None:
             ret_path = self.cache_dir / "global_event_df.parquet"
             if not ret_path.exists():
-<<<<<<< HEAD
-=======
-                # TODO: auto select processes=True/False based on if it's in jupyter notebook
-                #   The processes=True will crash in jupyter notebook.
-                # TODO: make the n_workers configurable
-
                 # Use cache_dir for Dask's scratch space to avoid filling up /tmp or home directory
                 dask_scratch_dir = self.cache_dir / "dask_scratch"
                 dask_scratch_dir.mkdir(parents=True, exist_ok=True)
 
->>>>>>> 41d190ab
                 with LocalCluster(
                     n_workers=self.num_workers,
                     threads_per_worker=1,
-<<<<<<< HEAD
                     processes=not in_notebook(),
-=======
-                    processes=False,
                     local_directory=str(dask_scratch_dir),
->>>>>>> 41d190ab
                 ) as cluster:
                     with Client(cluster) as client:
                         df: dd.DataFrame = self.load_data()
