--- conflicted
+++ resolved
@@ -69,11 +69,6 @@
             )
         return self._output_processors
 
-<<<<<<< HEAD
-
-    def _get_processor_instance(self, processor_spec):
-        """Get processor instance from either string alias, class reference, processor instance, or tuple with kwargs.
-=======
     @property
     def patient_to_index(self) -> Dict[str, List[int]]:
         if not self._fitted:
@@ -81,7 +76,6 @@
                 "SampleBuilder.fit must be called before accessing patient_to_index."
             )
         return self._patient_to_index
->>>>>>> 864b2285
 
     @property
     def record_to_index(self) -> Dict[str, List[int]]:
