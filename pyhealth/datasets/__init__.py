--- conflicted
+++ resolved
@@ -15,8 +15,5 @@
 from .splitter import split_by_patient, split_by_visit, split_by_sample
 from .utils import collate_fn_dict, get_dataloader, strptime
 from .covid19_cxr import COVID19CXRDataset
-<<<<<<< HEAD
 from .drive import DriveDataset
-=======
-from .gpm_dataset import GPMDataset
->>>>>>> 9e7e6b00
+from .gpm_dataset import GPMDataset