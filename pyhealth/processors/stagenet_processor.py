--- conflicted
+++ resolved
@@ -59,12 +59,9 @@
         self._next_index = 1
         self._is_nested = None  # Will be determined during fit
         self._max_nested_len = None  # Max inner sequence length for nested codes
-<<<<<<< HEAD
         # For streaming mode
         self._stream_max_inner_len = 0
-=======
         self._padding = padding  # Additional padding beyond observed max
->>>>>>> 70f059e4
 
     def fit(self, samples: List[Dict], key: str, stream: bool = False) -> None:
         """Build vocabulary and determine input structure.
