from typing import Any, Dict, List

import torch

from . import register_processor
from .base_processor import FeatureProcessor


@register_processor("sequence")
class SequenceProcessor(FeatureProcessor):
    """
    Feature processor for encoding categorical sequences (e.g., medical codes) into numerical indices.

    Supports single or multiple tokens (e.g., single diagnosis or list of procedures).
    Can build vocabulary on the fly if not provided.
    """

    def __init__(self):
        # <unk> will be set to len(vocab) after fit
        self.code_vocab: Dict[Any, int] = {"<pad>": 0}
        self._next_index = 1

<<<<<<< HEAD
=======

>>>>>>> 3f3badd0
    def fit(self, samples: List[Dict[str, Any]], field: str) -> None:
        for sample in samples:
            for token in sample[field]:
                if token is None:
                    continue  # skip missing values
                elif token not in self.code_vocab:
                    self.code_vocab[token] = self._next_index
                    self._next_index += 1

        self.code_vocab["<unk>"] = len(self.code_vocab)

<<<<<<< HEAD
=======

>>>>>>> 3f3badd0
    def process(self, value: Any) -> torch.Tensor:
        """Process token value(s) into tensor of indices.

        Args:
            value: Raw token string or list of token strings.

        Returns:
            Tensor of indices.
        """
        indices = []
        for token in value:
            if token in self.code_vocab:
                indices.append(self.code_vocab[token])
            else:
                indices.append(self.code_vocab["<unk>"])

        return torch.tensor(indices, dtype=torch.long)

    def size(self):
        return len(self.code_vocab)

    def __repr__(self):
        return f"SequenceProcessor(code_vocab_size={len(self.code_vocab)})"<|MERGE_RESOLUTION|>--- conflicted
+++ resolved
@@ -1,4 +1,4 @@
-from typing import Any, Dict, List
+from typing import Any, Dict, List, Iterable
 
 import torch
 
@@ -20,11 +20,7 @@
         self.code_vocab: Dict[Any, int] = {"<pad>": 0}
         self._next_index = 1
 
-<<<<<<< HEAD
-=======
-
->>>>>>> 3f3badd0
-    def fit(self, samples: List[Dict[str, Any]], field: str) -> None:
+    def fit(self, samples: Iterable[Dict[str, Any]], field: str) -> None:
         for sample in samples:
             for token in sample[field]:
                 if token is None:
@@ -35,10 +31,6 @@
 
         self.code_vocab["<unk>"] = len(self.code_vocab)
 
-<<<<<<< HEAD
-=======
-
->>>>>>> 3f3badd0
     def process(self, value: Any) -> torch.Tensor:
         """Process token value(s) into tensor of indices.
 
