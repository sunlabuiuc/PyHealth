from typing import Any, Dict, List

import torch

from . import register_processor
from .base_processor import FeatureProcessor


@register_processor("nested_sequence")
class NestedSequenceProcessor(FeatureProcessor):
    """
    Feature processor for nested categorical sequences with vocabulary.

    Handles nested sequences like drug recommendation history where each sample
    contains a list of visits, and each visit contains a list of codes:
    [["code1", "code2"], ["code3"], ["code4", "code5", "code6"]]

    The processor:
    1. Builds a vocabulary from all codes across all samples
    2. Encodes codes to indices
    3. Pads inner sequences to the maximum sequence length found during fit
    4. Returns a 2D tensor of shape (num_visits, max_codes_per_visit)

    Special tokens:
        - <unk>: -1 for unknown codes
        - <pad>: 0 for padding

    Args:
        padding: Additional padding to add on top of the observed maximum inner
            sequence length. The actual padding length will be observed_max + padding.
            This ensures the processor can handle sequences longer than those in the
            training data. Default: 0 (no extra padding).

    Examples:
        >>> processor = NestedSequenceProcessor()
        >>> # During fit, determines max inner sequence length
        >>> samples = [
        ...     {"codes": [["A", "B"], ["C", "D", "E"]]},
        ...     {"codes": [["F"]]}
        ... ]
        >>> processor.fit(samples, "codes")
        >>> # Process nested sequence (observed_max=3, default padding=0, total=3)
        >>> result = processor.process([["A", "B"], ["C"]])
        >>> result.shape  # (2, 3) - 2 visits, padded to observed_max
    """

    def __init__(self, padding: int = 0):
        # -1 for <unk> for ease of boolean arithmetic > 0, > -1, etc.
        self.code_vocab: Dict[Any, int] = {"<unk>": -1, "<pad>": 0}
        self._next_index = 1
        self._max_inner_len = 1  # Maximum length of inner sequences
<<<<<<< HEAD
        # For streaming mode
        self._stream_max_inner_len = 0
=======
        self._padding = padding  # Additional padding beyond observed max
>>>>>>> 70f059e4

    def fit(
        self, samples: List[Dict[str, Any]], field: str, stream: bool = False
    ) -> None:
        """Build vocabulary and determine maximum inner sequence length.

        Args:
            samples: List of sample dictionaries.
            field: The field name containing nested sequences.
            stream: If True, accumulate vocab across batches.
        """
        if not stream:
            self._fit_non_streaming(samples, field)
        else:
            self._fit_streaming_batch(samples, field)

    def _fit_non_streaming(self, samples: List[Dict[str, Any]], field: str) -> None:
        """Original fit logic (backward compatible)."""
        max_inner_len = 0

        for sample in samples:
            if field in sample and sample[field] is not None:
                nested_seq = sample[field]

                # Nested sequences: [["A", "B"], ["C"], ...]
                if isinstance(nested_seq, list):
                    for inner_seq in nested_seq:
                        if isinstance(inner_seq, list):
                            # Track max inner length
                            max_inner_len = max(max_inner_len, len(inner_seq))

                            # Build vocabulary
                            for code in inner_seq:
                                if code is not None and code not in self.code_vocab:
                                    self.code_vocab[code] = self._next_index
                                    self._next_index += 1

        # Store max inner length: add user-specified padding to observed maximum
        # This ensures the processor can handle sequences longer than those in training data
        observed_max = max(1, max_inner_len)
        self._max_inner_len = observed_max + self._padding

    def _fit_streaming_batch(self, samples: List[Dict[str, Any]], field: str) -> None:
        """Accumulate vocab from streaming batch."""
        for sample in samples:
            if field in sample and sample[field] is not None:
                nested_seq = sample[field]

                if isinstance(nested_seq, list):
                    for inner_seq in nested_seq:
                        if isinstance(inner_seq, list):
                            self._stream_max_inner_len = max(
                                self._stream_max_inner_len, len(inner_seq)
                            )

                            for code in inner_seq:
                                if code is not None and code not in self.code_vocab:
                                    self.code_vocab[code] = self._next_index
                                    self._next_index += 1

    def finalize_fit(self) -> None:
        """Finalize vocab after all streaming batches."""
        self._max_inner_len = max(1, self._stream_max_inner_len)
        self._stream_max_inner_len = 0  # Clear temporary storage

    def process(self, value: List[List[Any]]) -> torch.Tensor:
        """Process nested sequence into padded 2D tensor.

        Empty or None visits are filled with padding tokens.

        Args:
            value: Nested list of codes [[code1, code2], [code3], ...]

        Returns:
            2D tensor of shape (num_visits, max_inner_len) with code indices
        """
        # Handle empty nested sequence
        if not value or len(value) == 0:
            pad_token = self.code_vocab["<pad>"]
            padded_row = [pad_token] * self._max_inner_len
            return torch.tensor([padded_row], dtype=torch.long)

        encoded_sequences = []
        pad_token = self.code_vocab["<pad>"]

        for inner_seq in value:
            # Check if this visit is empty/null - use padding tokens
            if inner_seq is None or len(inner_seq) == 0:
                encoded_sequences.append([pad_token] * self._max_inner_len)
                continue

            indices = []

            # Encode each code in the inner sequence
            for code in inner_seq:
                if code is None or code not in self.code_vocab:
                    indices.append(self.code_vocab["<unk>"])
                else:
                    indices.append(self.code_vocab[code])

            # Pad to maximum inner length
            while len(indices) < self._max_inner_len:
                indices.append(pad_token)

            encoded_sequences.append(indices)

        return torch.tensor(encoded_sequences, dtype=torch.long)

    def size(self) -> int:
        """Return max inner length (embedding dimension) for unified API."""
        return self._max_inner_len

    def vocab_size(self) -> int:
        """Return vocabulary size."""
        return len(self.code_vocab)

    def __repr__(self):
        return (
            f"NestedSequenceProcessor("
            f"vocab_size={len(self.code_vocab)}, "
            f"max_inner_len={self._max_inner_len}, "
            f"padding={self._padding})"
        )


@register_processor("nested_sequence_floats")
class NestedFloatsProcessor(FeatureProcessor):
    """
    Feature processor for nested numerical sequences without vocabulary.

    Handles nested sequences of floats/numerical values where each sample
    contains a list of visits, and each visit contains a list of values:
    [[1.5, 2.3], [4.1], [0.9, 1.2, 3.4]]

    The processor:
    1. Determines the maximum inner sequence length during fit
    2. Optionally applies forward-fill for missing values
    3. Returns a 2D tensor of shape (num_visits, max_values_per_visit)

    Args:
        forward_fill: If True, applies forward fill for NaN values across
            time steps and empty visits. If False, sets null values to 0.
            Default is True.
        padding: Additional padding to add on top of the observed maximum inner
            sequence length. The actual padding length will be observed_max + padding.
            This ensures the processor can handle sequences longer than those in the
            training data. Default: 0 (no extra padding).

    Examples:
        >>> processor = NestedFloatsProcessor()
        >>> # During fit, determines max inner sequence length
        >>> samples = [
        ...     {"values": [[1.0, 2.0], [3.0, 4.0, 5.0]]},
        ...     {"values": [[6.0]]}
        ... ]
        >>> processor.fit(samples, "values")
        >>> # Process nested sequence (observed_max=3, default padding=0, total=3)
        >>> result = processor.process([[1.0, 2.0], [3.0]])
        >>> result.shape  # (2, 3) - 2 visits, padded to observed_max
    """

    def __init__(self, forward_fill: bool = True, padding: int = 0):
        self._max_inner_len = 1  # Maximum length of inner sequences
        self.forward_fill = forward_fill
<<<<<<< HEAD
        # For streaming mode
        self._stream_max_inner_len = 0
=======
        self._padding = padding  # Additional padding beyond observed max
>>>>>>> 70f059e4

    def fit(
        self, samples: List[Dict[str, Any]], field: str, stream: bool = False
    ) -> None:
        """Determine maximum inner sequence length.

        Args:
            samples: List of sample dictionaries.
            field: The field name containing nested sequences.
            stream: If True, accumulate max length across batches.
        """
        if not stream:
            self._fit_non_streaming(samples, field)
        else:
            self._fit_streaming_batch(samples, field)

    def _fit_non_streaming(self, samples: List[Dict[str, Any]], field: str) -> None:
        """Original fit logic (backward compatible)."""
        max_inner_len = 0

        for sample in samples:
            if field in sample and sample[field] is not None:
                nested_seq = sample[field]

                # Nested sequences: [[1.0, 2.0], [3.0], ...]
                if isinstance(nested_seq, list):
                    for inner_seq in nested_seq:
                        if isinstance(inner_seq, list):
                            # Track max inner length
                            max_inner_len = max(max_inner_len, len(inner_seq))

        # Store max inner length: add user-specified padding to observed maximum
        # This ensures the processor can handle sequences longer than those in training data
        observed_max = max(1, max_inner_len)
        self._max_inner_len = observed_max + self._padding

    def _fit_streaming_batch(self, samples: List[Dict[str, Any]], field: str) -> None:
        """Accumulate max length from streaming batch."""
        for sample in samples:
            if field in sample and sample[field] is not None:
                nested_seq = sample[field]

                if isinstance(nested_seq, list):
                    for inner_seq in nested_seq:
                        if isinstance(inner_seq, list):
                            self._stream_max_inner_len = max(
                                self._stream_max_inner_len, len(inner_seq)
                            )

    def finalize_fit(self) -> None:
        """Finalize max length after all streaming batches."""
        self._max_inner_len = max(1, self._stream_max_inner_len)
        self._stream_max_inner_len = 0  # Clear temporary storage

    def process(self, value: List[List[float]]) -> torch.Tensor:
        """Process nested numerical sequence with optional forward fill.

        For missing values (None or empty visits):
        - If forward_fill=True: uses forward fill from last valid visit
        - If forward_fill=False: sets null values to 0.0 (for masking)

        Args:
            value: Nested list of floats [[1.0, 2.0], [3.0], ...]

        Returns:
            2D tensor of shape (num_visits, max_inner_len) with float values
        """
        import numpy as np

        # Handle empty nested sequence
        if not value or len(value) == 0:
            if self.forward_fill:
                return torch.full(
                    (1, self._max_inner_len), float("nan"), dtype=torch.float
                )
            else:
                return torch.zeros((1, self._max_inner_len), dtype=torch.float)

        encoded_sequences = []
        last_valid_values = None

        for inner_seq in value:
            # Check if this visit is empty/null
            if inner_seq is None or len(inner_seq) == 0:
                if self.forward_fill and last_valid_values is not None:
                    # Forward fill: use last valid visit's values
                    encoded_sequences.append(last_valid_values.copy())
                else:
                    # No forward fill or no prior visit, use zeros
                    encoded_sequences.append([0.0] * self._max_inner_len)
                continue

            values = []

            # Convert each value to float
            for val in inner_seq:
                if val is None:
                    if self.forward_fill:
                        values.append(float("nan"))
                    else:
                        values.append(0.0)
                else:
                    try:
                        values.append(float(val))
                    except (ValueError, TypeError):
                        if self.forward_fill:
                            values.append(float("nan"))
                        else:
                            values.append(0.0)

            # Pad to maximum inner length
            while len(values) < self._max_inner_len:
                if self.forward_fill:
                    values.append(float("nan"))
                else:
                    values.append(0.0)

            # Store as last valid values for forward fill
            last_valid_values = values.copy()
            encoded_sequences.append(values)

        # Convert to numpy array
        values_array = np.array(encoded_sequences, dtype=float)

        # Apply forward fill for NaN values if enabled
        # Forward fill happens in two passes:
        # 1. Across visits (column-wise): missing values get previous visit
        # 2. Within each visit (row-wise): pad positions get last valid value
        if self.forward_fill:
            # First: forward fill across visits (column-wise)
            # For each feature dimension, fill NaN with previous visit's value
            for feature_idx in range(values_array.shape[1]):
                last_value = None
                for visit_idx in range(values_array.shape[0]):
                    if not np.isnan(values_array[visit_idx, feature_idx]):
                        last_value = values_array[visit_idx, feature_idx]
                    elif last_value is not None:
                        values_array[visit_idx, feature_idx] = last_value

            # Second: forward fill within each visit (row-wise)
            # For padding positions, fill with last valid value in that visit
            for visit_idx in range(values_array.shape[0]):
                last_value = None
                for feature_idx in range(values_array.shape[1]):
                    if not np.isnan(values_array[visit_idx, feature_idx]):
                        last_value = values_array[visit_idx, feature_idx]
                    elif last_value is not None:
                        values_array[visit_idx, feature_idx] = last_value

            # Third: any remaining NaN values (first visit with no prior)
            # are set to 0.0
            values_array = np.nan_to_num(values_array, nan=0.0)

        return torch.tensor(values_array, dtype=torch.float)

    def size(self) -> int:
        """Return max inner length (embedding dimension) for unified API."""
        return self._max_inner_len

    def __repr__(self):
        return (
            f"NestedFloatsProcessor("
            f"max_inner_len={self._max_inner_len}, "
            f"forward_fill={self.forward_fill}, "
            f"padding={self._padding})"
        )<|MERGE_RESOLUTION|>--- conflicted
+++ resolved
@@ -49,12 +49,9 @@
         self.code_vocab: Dict[Any, int] = {"<unk>": -1, "<pad>": 0}
         self._next_index = 1
         self._max_inner_len = 1  # Maximum length of inner sequences
-<<<<<<< HEAD
         # For streaming mode
         self._stream_max_inner_len = 0
-=======
         self._padding = padding  # Additional padding beyond observed max
->>>>>>> 70f059e4
 
     def fit(
         self, samples: List[Dict[str, Any]], field: str, stream: bool = False
@@ -219,12 +216,8 @@
     def __init__(self, forward_fill: bool = True, padding: int = 0):
         self._max_inner_len = 1  # Maximum length of inner sequences
         self.forward_fill = forward_fill
-<<<<<<< HEAD
-        # For streaming mode
         self._stream_max_inner_len = 0
-=======
         self._padding = padding  # Additional padding beyond observed max
->>>>>>> 70f059e4
 
     def fit(
         self, samples: List[Dict[str, Any]], field: str, stream: bool = False
